ChangeLog for Pylint
--------------------

--
<<<<<<< HEAD
    * Add new errors, 'not-an-iterable', emitted when non-iterable value
      is used in an iterating context (starargs, for-statement,
      comprehensions, etc), and 'not-a-mapping', emitted when non-mapping
      value is used in a mapping context. Closes issue #563.
=======
    * Make 'no-self-use' checker not emit a warning if there is a 'super()'
      call inside the method.
      Closes issue #667.
>>>>>>> 23994b00

    * Add checker to identify multiple imports on one line.
      Closes issue #598.

    * Fix unused-argument false positive when the "+=" operator is used.
      Closes issue #518.

    * Don't emit import-error for ignored modules. PyLint will not emit import
      errors for any import which is, or is a subpackage of, a module in
      the ignored-modules list. Closes issue #223.

    * Fix unused-import false positive when the import is used in a
      class assignment. Closes issue #475

    * Add a new error, 'not-context-manager', emitted when something
      that doesn't implement __enter__ and __exit__ is used in a with
      statement.

    * Add a new warning, 'confusing-with-statement', emitted by the
      base checker, when an ambiguous looking with statement is used.
      For example `with open() as first, second` which looks like a
      tuple assignment but is actually 2 context managers.

    * Add a new warning, 'duplicate-except', emitted when there is an
      exception handler which handles an exception type that was handled
      before. Closes issue #485.

    * A couple of warnings got promoted to errors, since they could uncover
      potential bugs in the code. These warnings are: assignment-from-none,
      unbalanced-tuple-unpacking, unpacking-non-sequence, non-iterator-returned.
      Closes issue #388.

    * Allow ending a pragma control with a semicolon. In this way, users
      can continue a pragma control with a reason for why it is used,
      as in `# pylint: disable=old-style-class;reason=...`.
      Closes issue #449.

    * --jobs can be used with --load-plugins now. Closes issue #456.

    * Improve the performance of --jobs when dealing only with a package
      name. Closes issue #479.

    * Don't emit an unused-wildcard-import when the imported name comes
      from another module and it is in fact a __future__ name.

    * The colorized reporter now works on Windows. Closes issue #96.

    * Remove pointless-except warning. It was previously disabled by
      default and it wasn't very useful. Closes issue #506.

    * Fix a crash on Python 3 related to the string checker, which
      crashed when it encountered a bytes string with a .format
      method called.

    * Don't warn about no-self-use for builtin properties.

    * Fix a false positive for bad-reversed-sequence, when a subclass
      of a `dict` provides a __reversed__ method.

    * Change the default no-docstring-rgx so missing-docstring isn't
      emitted for private functions.

    * Don't emit redefined-outer-name for __future__ directives.
      Closes issue #520.

    * Provide some hints for the bad-builtin message. Closes issue #522.

    * When checking for invalid arguments to a callable, in typecheck.py,
      look up for the __init__ in case the found __new__ comes from builtins.
      
      Since the __new__ comes from builtins, it will not have attached any
      information regarding what parameters it expects, so the check
      will be useless. Retrieving __init__ in that case will at least
      detect a couple of false negatives. Closes issue #429.

    * Don't emit no-member for classes with unknown bases.

      Since we don't know what those bases might add, we simply ignore
      the error in this case. 

    * Lookup in the implicit metaclass when checking for no-member,
      if the class in question has an implicit metaclass, which is
      True for new style classes. Closes issue #438.

    * Add two new warnings, duplicate-bases and inconsistent-mro.

      duplicate-bases is emitted when a class has the same bases
      listed more than once in its bases definition, while inconsistent-mro
      is emitted when no sane mro hierarchy can be determined. Closes issue #526.

    * Remove interface-not-implemented warning. Closes issue #532.

    * Remove the rest of interface checks: interface-is-not-class,
      missing-interface-method, unresolved-interface. The reason is that
      its better to start recommending ABCs instead of the old Zope era
      of interfaces. One side effect of this change is that ignore-iface-methods
      becomes a noop, it's deprecated and it will be removed at some time.

    * Emit a proper deprecation warning for reporters.BaseReporter.add_message.

      The alternative way is to use handle_message. add_message will be removed in
      Pylint 1.6.

    * Added new module 'extensions' for optional checkers with the test
      directory 'test/extensions' and documentation file 'doc/extensions.rst'.

    * Added new checker 'extensions.check_docs' that verifies parameter
      documention in Sphinx, Google, and Numpy style.

    * Detect undefined variable cases, where the "definition" of an undefined
      variable was in del statement. Instead of emitting used-before-assignment,
      which is totally misleading, it now emits undefined-variable.
      Closes issue #528.

    * Don't emit attribute-defined-outside-init and access-member-before-definition
      for mixin classes. Actual errors can occur in mixin classes, but this is
      controlled by the ignore-mixin-members option. Closes issue #412.

    * Improve the detection of undefined variables and variables used before
      assignment for variables used as default arguments to function,
      where the variable was first defined in the class scope.
      Closes issue #342 and issue #404.

    * Add a new warning, 'unexpected-special-method-signature', which is emitted
      when a special method (dunder method) doesn't have the expected signature,
      which can lead to actual errors in the application code.
      Closes issue #253.

    * Remove 'bad-context-manager' due to the inclusion of 'unexpected-special-method-signature'.

    * Don't emit no-name-in-module if the import is guarded by an ImportError, Exception or
      a bare except clause.

    * Don't emit no-member if the attribute access node is protected by an
      except handler, which handles AttributeError, Exception or it is a
      bare except.

    * Don't emit import-error if the import is guarded by an ImportError, Exception or a
      bare except clause.

    * Don't emit undefined-variable if the node is guarded by a NameError, Exception
      or bare except clause.
 
    * Add a new warning, 'using-constant-test', which is emitted when a conditional
      statement (If, IfExp) uses a test which is always constant, such as numbers,
      classes, functions etc. This is most likely an error from the user's part.
      Closes issue #524.

    * Don't emit 'raising-non-exception' when the exception has unknown
      bases. We don't know what those bases actually are and it's better
      to assume that the user knows what he is doing rather than emitting
      a message which can be considered a false positive.

    * Look for a .pylintrc configuration file in the current folder,
      if pylintrc is not found. Dotted pylintrc files will not be searched
      in the parents of the current folder, as it is done for pylintrc.

    * Add a new error, 'invalid-unary-type-operand', emitted when
      an unary operand is used on something which doesn't support that
      operation (for instance, using the unary bitwise inversion operator
      on an instance which doesn't implement __invert__).

    * Take in consideration differences between arguments of various
      type of functions (classmethods, staticmethods, properties)
      when checking for `arguments-differ`. Closes issue #548.

    * astroid.inspector was moved to pylint.pyreverse, since it belongs
      there and it doesn't need to be in astroid.

    * astroid.utils.LocalsVisitor was moved to pylint.pyreverse.LocalsVisitor.

    * pylint.checkers.utils.excepts_import_error was removed.
      Use pylint.chekcers.utils.error_of_type instead.

    * Don't emit undefined-all-variables for nodes which can't be
      inferred (YES nodes).

    * yield-outside-func is also emitted for `yield from`.

    * Add a new error, 'too-many-star-expressions', emitted when
      there are more than one starred expression (*x) in an assignment.
      The warning is emitted only on Python 3.

    * Add a new error, 'invalid-star-assignment-target', emitted when
      a starred expression (*x) is used as the lhs side of an assignment,
      as in `*x = [1, 2]`. This is not a SyntaxError on Python 3 though.

    * Detect a couple of objects which can't be base classes (bool,
      slice, range and memoryview, which weren't detected until now).

    * Add a new error for the Python 3 porting checker, `import-star-module-level`,
      which is used when a star import is detected in another scope than the
      module level, which is an error on Python 3. Using this will emit a
      SyntaxWarning on Python 2.

    * Add a new error, 'star-needs-assignment-target', emitted on Python 3 when
      a Starred expression (*x) is not used in an assignment target. This is not
      caught when parsing the AST on Python 3, so it needs to be a separate check.

    * Add a new error, 'unsupported-binary-operation', emitted when
      two a binary arithmetic operation is executed between two objects
      which don't support it (a number plus a string for instance).
      This is currently disabled, since the it exhibits way too many false
      positives, but it will be reenabled as soon as possible.

    * New imported features from astroid into pyreverse: pyreverse.inspector.Project,
      pyreverse.inspector.project_from_files and pyreverse.inspector.interfaces.

      These were moved since they didn't belong in astroid.

    * Enable misplaced-future for Python 3. Closes issue #580.

    * Add a new error, 'nonlocal-and-global', which is emitted when a
      name is found to be both nonlocal and global in the same scope.
      Closes issue #581.

    * ignored-classes option can work with qualified names (ignored-classes=optparse.Values)
      Closes issue #297.

    * ignored-modules can work with qualified names as well as with Unix pattern
      matching for recursive ignoring. Closes issues #244.

    * Improve detection of relative imports in non-packages, as well as importing
      missing modules with a relative import from a package.

    * Don't emit no-init if not all the bases from a class are known.
      Closes issue #604.

    * --no-space-check option accepts `empty-line` as a possible option.
      Closes issue #541.

    * --generate-rcfile generates by default human readable symbols
      for the --disable option. Closes issue #608.

    * Improved the not-in-loop checker to properly detect more cases.

    * Add a new error, 'continue-in-finally', which is emitted when
      the `continue` keyword is found inside a `finally` clause, which
      is a SyntaxError.

    * The --zope flag is deprecated and it is slated for removal
      in Pylint 1.6.

      The reason behind this removal is the fact that it's a specialized
      flag and there are solutions for the original problem:
      use --generated-members with the members that causes problems
      when using Zope or add AST transforms tailored to the zope
      project.

      At the same time, --include-ids and --symbols will also be removed
      in Pylint 1.6. Closes issue #570.

    * missing-module-attribute was removed and the corresponding
      CLI option, required-attributes, which is slated for removal
      in Pylint 1.6.

    * missing-reversed-argument was removed.

      The reason behind this is that this kind of errors should be
      detected by the type checker for *all* the builtins and not
      as a special case for the reversed builtin. This will happen
      shortly in the future.

    * --comment flag is obsolete and it will be removed in Pylint 1.6.

    * --profile flag is obsolete and it will be removed in Pylint 1.6.

    * Add a new error, 'misplaced-bare-raise'.

      The error is used when a bare raise is not used inside an except clause.
      This can generate a RuntimeError in Python, if there are no active exceptions
      to be reraised. While it works in Python 2 due to the fact that the exception
      leaks outside of the except block, it's nevertheless a behaviour that
      an user shouldn't depend upon, since it's not obvious to the reader of the code
      what exception will be raised and it will not be compatible with Python 3 anyhow.
      Closes issue #633.

    * Bring logilab-common's ureports into pylint.reporters.

      With this change, we moved away from depending on logilab-common,
      having in Pylint all the components that were used from logilab-common.
      The API should be considered an implementation detail and can change at
      some point in the future.
      Closes issue #621.

    * `reimported` is emitted for reimported objects on the same line.

      Closes issue #639.

    * Abbreviations of command line options are not supported anymore.

      Using abbreviations for CLI options was never considered to be
      a feature of pylint, this fact being only a side effect of using optparse.
      As this was the case, using --load-plugin or other abbreviation
      for --load-plugins never actually worked, while it also didn't raise
      an error. Closes issue #424.

    * Add a new error, 'nonlocal-without-binding'

      The error is emitted on Python 3 when a nonlocal name is not bound
      to any variable in the parents scopes. Closes issue #582.

    * 'deprecated-module' can be shown for modules which aren't
       available. Closes issue #362.

    * Don't consider a class abstract if its members can't
      be properly inferred.

      This fixes a false positive related to abstract-class-instantiated.
      Closes issue #648.

    * Add a new checker for the async features added by PEP 492.

    * Add a new error, 'yield-inside-async-function', emitted on
      Python 3.5 and upwards when the `yield` statement is found inside
      a new coroutine function (PEP 492).

    * Add a new error, 'not-async-context-manager', emitted when
      an async context manager block is used with an object which doesn't
      support this protocol (PEP 492).

    * Add a new convention warning, 'singleton-comparison', emitted when 
      comparison to True, False or None is found.

    * Don't emit 'assigning-non-slot' for descriptors. Closes issue #652.

    * Add a new error, 'repeated-keyword', when a keyword argument is passed
      multiple times into a function call.

      This is similar with redundant-keyword-arg, but it's mildly different
      that it needs to be a separate error.

    * --enable=all can now be used. Closes issue #142.



2015-03-14 -- 1.4.3

    * Remove three warnings: star-args, abstract-class-little-used,
      abstract-class-not-used. These warnings don't add any real value
      and they don't imply errors or problems in the code.

    * Added a new option for controlling the peephole optimizer in astroid.
      The option ``--optimize-ast`` will control the peephole optimizer,
      which is used to optimize a couple of AST subtrees. The current problem
      solved by the peephole optimizer is when multiple joined strings,
      with the addition operator, are encountered. If the numbers of such
      strings is high enough, Pylint will then fail with a maximum recursion
      depth exceeded error, due to its visitor architecture. The peephole
      just transforms such calls, if it can, into the final resulting string
      and this exhibit a problem, because the visit_binop method stops being
      called (in the optimized AST it will be a Const node).           


2015-03-11 -- 1.4.2

    * Don't require a docstring for empty modules. Closes issue #261.

    * Fix a false positive with `too-few-format-args` string warning,
      emitted when the string format contained a normal positional
      argument ('{0}'), mixed with a positional argument which did
      an attribute access ('{0.__class__}').
      Closes issue #463.

    * Take in account all the methods from the ancestors
      when checking for too-few-public-methods. Closes issue #471.

    * Catch enchant errors and emit 'invalid-characters-in-docstring'
      when checking for spelling errors. Closes issue #469.

    * Use all the inferred statements for the super-init-not-called
      check. Closes issue #389.

    * Add a new warning, 'unichr-builtin', emitted by the Python 3
      porting checker, when the unichr builtin is found. Closes issue #472.

    * Add a new warning, 'intern-builtin', emitted by the Python 3
      porting checker, when the intern builtin is found. Closes issue #473.

    * Add support for editable installations.

    * The HTML output accepts the `--msg-template` option. Patch by
      Dan Goldsmith.

    * Add 'map-builtin-not-iterating' (replacing 'implicit-map-evaluation'),
      'zip-builtin-not-iterating', 'range-builtin-not-iterating', and
      'filter-builtin-not-iterating' which are emitted by `--py3k` when the
      appropriate built-in is not used in an iterating context (semantics
      taken from 2to3).

    * Add a new warning, 'unidiomatic-typecheck', emitted when an explicit
      typecheck uses type() instead of isinstance(). For example,
      `type(x) == Y` instead of `isinstance(x, Y)`. Patch by Chris Rebert.
      Closes issue #299.

    * Add support for combining the Python 3 checker mode with the --jobs
      flag (--py3k and --jobs). Closes issue #467.

    * Add a new warning for the Python 3 porting checker, 'using-cmp-argument',
      emitted when the `cmp` argument for the `list.sort` or `sorted builtin`
      is encountered.

    * Make the --py3k flag commutative with the -E flag. Also, this patch
      fixes the leaks of error messages from the Python 3 checker when
      the errors mode was activated. Closes issue #437.


2015-01-16 -- 1.4.1

    * Look only in the current function's scope for bad-super-call.
      Closes issue #403.

    * Check the return of properties when checking for not-callable.
      Closes issue #406.

    * Warn about using the input() or round() built-ins for Python 3.
      Closes issue #411.

    * Proper abstract method lookup while checking for
      abstract-class-instantiated. Closes issue #401.

    * Use a mro traversal for finding abstract methods. Closes issue #415.

    * Fix a false positive with catching-non-exception and tuples of
      exceptions.

    * Fix a false negative with raising-non-exception, when the raise used
      an uninferrable exception context.

    * Fix a false positive on Python 2 for raising-bad-type, when
      raising tuples in the form 'raise (ZeroDivisionError, None)'.

    * Fix a false positive with invalid-slots-objects, where the slot entry
      was an unicode string on Python 2. Closes issue #421.

    * Add a new warning, 'redundant-unittest-assert', emitted when using
      unittest's methods assertTrue and assertFalse with constant value
      as argument. Patch by Vlad Temian.

    * Add a new JSON reporter, usable through -f flag.

    * Add the method names for the 'signature-differs' and 'argument-differs'
      warnings. Closes issue #433.

    * Don't compile test files when installing.

    * Fix a crash which occurred when using multiple jobs and the files
      given as argument didn't exist at all.


2014-11-23 -- 1.4.0

    * Added new options for controlling the loading of C extensions.
      By default, only C extensions from the stdlib will be loaded
      into the active Python interpreter for inspection, because they
      can run arbitrary code on import. The option
      `--extension-pkg-whitelist` can be used to specify modules
      or packages that are safe to load.

    * Change default max-line-length to 100 rather than 80

    * Drop BaseRawChecker class which were only there for backward
      compat for a while now

    * Don't try to analyze string formatting with objects coming from
      function arguments. Closes issue #373.

    * Port source code to be Python 2/3 compatible. This drops the
      need for 2to3, but does drop support for Python 2.5.

    * Each message now comes with a confidence level attached, and
      can be filtered base on this level. This allows to filter out
      all messages that were emitted even though an inference failure
      happened during checking.

    * Improved presenting unused-import message. Closes issue #293.

    * Add new checker for finding spelling errors. New messages:
      wrong-spelling-in-comment, wrong-spelling-in-docstring.
      New options: spelling-dict, spelling-ignore-words.

    * Add new '-j' option for running checks in sub-processes.

    * Added new checks for line endings if they are mixed (LF vs CRLF)
      or if they are not as expected. New messages: mixed-line-endings,
      unexpected-line-ending-format. New option: expected-line-ending-format.

    * 'dangerous-default-value' no longer evaluates the value of the arguments,
      which could result in long error messages or sensitive data being leaked.
      Closes issue #282

    * Fix a false positive with string formatting checker, when
      encountering a string which uses only position-based arguments.
      Closes issue #285.

    * Fix a false positive with string formatting checker, when using
      keyword argument packing. Closes issue #288.

    * Proper handle class level scope for lambdas.

    * Handle 'too-few-format-args' or 'too-many-format-args' for format
      strings with both named and positional fields. Closes issue #286.

    * Analyze only strings by the string format checker. Closes issue #287.

    * Properly handle nested format string fields. Closes issue #294.

    * Don't emit 'attribute-defined-outside-init' if the attribute
      was set by a function call in a defining method. Closes issue #192.

    * Properly handle unicode format strings for Python 2.
      Closes issue #296.

    * Don't emit 'import-error' if an import was protected by a try-except,
      which excepted ImportError.

    * Fix an 'unused-import' false positive, when the error was emitted
      for all the members imported with 'from import' form.
      Closes issue #304.

    * Don't emit 'invalid-name' when assigning a name in an
      ImportError handler. Closes issue #302.

    * Don't count branches from nested functions.

    * Fix a false positive with 'too-few-format-args', when the format
      strings contains duplicate manual position arguments.
      Closes issue #310.

    * fixme regex handles comments without spaces after the hash.
      Closes issue #311.

    * Don't emit 'unused-import' when a special object is imported
      (__all__, __doc__ etc.). Closes issue #309.

    * Look in the metaclass, if defined, for members not found in the current
      class. Closes issue #306.

    * Don't emit 'protected-access' if the attribute is accessed using
      a property defined at the class level.

    * Detect calls of the parent's __init__, through a binded super() call.

    * Check that a class has an explicitly defined metaclass before
      emitting 'old-style-class' for Python 2.

    * Emit 'catching-non-exception' for non-class nodes. Closes issue #303.

    * Order of reporting is consistent.

    * Add a new warning, 'boolean-datetime', emitted when an instance
      of 'datetime.time' is used in a boolean context. Closes issue #239.

    * Fix a crash which ocurred while checking for 'method-hidden',
      when the parent frame was something different than a function.

    * Generate html output for missing files. Closes issue #320.

    * Fix a false positive with 'too-many-format-args', when the format
      string contains mixed attribute access arguments and manual
      fields. Closes issue #322.

    * Extend the cases where 'undefined-variable' and 'used-before-assignment'
      can be detected. Closes issue #291.

    * Add support for customising callback identifiers, by adding a new
      '--callbacks' command line option. Closes issue #326.

    * Add a new warning, 'logging-format-interpolation', emitted when .format()
      string interpolation is used within logging function calls.

    * Don't emit 'unbalanced-tuple-unpacking' when the rhs of the assignment
      is a variable length argument. Closes issue #329.

    * Add a new warning, 'inherit-non-class', emitted when a class inherits
      from something which is not a class. Closes issue #331.

    * Fix another false positives with 'undefined-variable', where the variable
      can be found as a class assignment and used in a function annotation.
      Closes issue #342.

    * Handle assignment of the string format method to a variable.
      Closes issue #351.

    * Support wheel packaging format for PyPi. Closes issue #334.

    * Check that various built-ins that do not exist in Python 3 are not
      used: apply, basestring, buffer, cmp, coerce, execfile, file, long
      raw_input, reduce, StandardError, unicode, reload and xrange.

    * Warn for magic methods which are not used in any way in Python 3:
      __coerce__, __delslice__, __getslice__, __setslice__, __cmp__,
      __oct__, __nonzero__ and __hex__.

    * Don't emit 'assigning-non-slot' when the assignment is for a property.
      Closes issue #359.

    * Fix for regression: '{path}' was no longer accepted in '--msg-template'.

    * Report the percentage of all messages, not just for errors and warnings.
      Closes issue #319.

    * 'too-many-public-methods' is reported only for methods defined in a class,
      not in its ancestors. Closes issue #248.

    * 'too-many-lines' disable pragma can be located on any line, not only the
      first. Closes issue #321.

    * Warn in Python 2 when an import statement is found without a
      corresponding `from __future__ import absolute_import`.

    * Warn in Python 2 when a non-floor division operation is found without
      a corresponding `from __future__ import division`.

    * Add a new option, 'exclude-protected', for excluding members
      from the protected-access warning. Closes issue #48.

    * Warn in Python 2 when using dict.iter*(), dict.view*(); none of these
      methods are available in Python 3.

    * Warn in Python 2 when calling an object's next() method; Python 3 uses
      __next__() instead.

    * Warn when assigning to __metaclass__ at a class scope; in Python 3 a
      metaclass is specified as an argument to the 'class' statement.

    * Warn when performing parameter tuple unpacking; it is not supported in
      Python 3.

    * 'abstract-class-instantiated' is also emitted for Python 2.
      It was previously disabled.

    * Add 'long-suffix' error, emitted when encountering the long suffix
      on numbers.

    * Add support for disabling a checker, by specifying an 'enabled'
      attribute on the checker class.

    * Add a new CLI option, --py3k, for enabling Python 3 porting mode. This
      mode will disable all other checkers and will emit warnings and
      errors for constructs which are invalid or removed in Python 3.

    * Add 'old-octal-literal' to Python 3 porting checker, emitted when
      encountering octals with the old syntax.

    * Add 'implicit-map-evaluation' to Python 3 porting checker, emitted
      when encountering the use of map builtin, without explicit evaluation.



2014-07-26  --  1.3.0

    * Allow hanging continued indentation for implicitly concatenated
      strings. Closes issue #232.

    * Pylint works under Python 2.5 again, and its test suite passes.

    * Fix some false positives for the cellvar-from-loop warnings.
      Closes issue #233.

    * Return new astroid class nodes when the inferencer can detect that
      that result of a function invocation on a type (like `type` or
      `abc.ABCMeta`) is requested. Closes #205.

    * Emit 'undefined-variable' for undefined names when using the
      Python 3 `metaclass=` argument.

    * Checkers respect priority now. Close issue #229.

    * Fix a false positive regarding W0511. Closes issue #149.

    * Fix unused-import false positive with Python 3 metaclasses (#143).

    * Don't warn with 'bad-format-character' when encountering
      the 'a' format on Python 3.

    * Add multiple checks for PEP 3101 advanced string formatting:
      'bad-format-string', 'missing-format-argument-key',
      'unused-format-string-argument', 'format-combined-specification',
      'missing-format-attribute' and 'invalid-format-index'.

    * Issue broad-except and bare-except even if the number
      of except handlers is different than 1. Fixes issue #113.

    * Issue attribute-defined-outside-init for all cases, not just
      for the last assignment. Closes issue #262.

    * Emit 'not-callable' when calling properties. Closes issue #268.

    * Fix a false positive with unbalanced iterable unpacking,
      when encountering starred nodes. Closes issue #273.

    * Add new checks, 'invalid-slice-index' and 'invalid-sequence-index'
      for invalid sequence and slice indices.

    * Add 'assigning-non-slot' warning, which detects assignments to
      attributes not defined in slots.

    * Don't emit 'no-name-in-module' for ignored modules.
      Closes issue #223.

    * Fix an 'unused-variable' false positive, where the variable is
      assigned through an import. Closes issue #196.

    * Definition order is considered for classes, function arguments
      and annotations. Closes issue #257.

    * Don't emit 'unused-variable' when assigning to a nonlocal.
      Closes issue #275.

    * Do not let ImportError propagate from the import checker, leading to crash
      in some namespace package related cases. Closes issue #203.

    * Don't emit 'pointless-string-statement' for attribute docstrings.
      Closes issue #193.

    * Use the proper mode for pickle when opening and writing the stats file.
      Closes issue #148.

    * Don't emit hidden-method message when the attribute has been
      monkey-patched, you're on your own when you do that.

    * Only emit attribute-defined-outside-init for definition within the same
      module as the offended class, avoiding to mangle the output in some cases.

    * Don't emit 'unnecessary-lambda' if the body of the lambda call contains
      call chaining. Closes issue #243.

    * Don't emit 'missing-docstring' when the actual docstring uses `.format`.
      Closes issue #281.


2014-04-30  --  1.2.1
    * Restore the ability to specify the init-hook option via the
      configuration file, which was accidentally broken in 1.2.0.

    * Add a new warning [bad-continuation] for badly indentend continued
      lines.

    * Emit [assignment-from-none] when the function contains bare returns.
      Fixes BitBucket issue #191.

    * Added a new warning for closing over variables that are
      defined in loops. Fixes Bitbucket issue #176.

    * Do not warn about \u escapes in string literals when Unicode literals
      are used for Python 2.*. Fixes BitBucket issue #151.

    * Extend the checking for unbalanced-tuple-unpacking and
      unpacking-non-sequence to instance attribute unpacking as well.

    * Fix explicit checking of python script (1.2 regression, #219)

    * Restore --init-hook, renamed accidentally into --init-hooks in 1.2.0
      (#211)

    * Add 'indexing-exception' warning, which detects that indexing
      an exception occurs in Python 2 (behaviour removed in Python 3).



2014-04-18  --  1.2.0
    * Pass the current python paths to pylint process when invoked via
      epylint.  Fixes BitBucket issue #133.

    * Add -i / --include-ids and -s / --symbols back as completely ignored
      options. Fixes BitBucket issue #180.

    * Extend the number of cases in which logging calls are detected. Fixes
      bitbucket issue #182.

    * Improve pragma handling to not detect pylint:* strings in non-comments.
      Fixes BitBucket issue #79.

    * Do not crash with UnknownMessage if an unknown message ID/name appears
      in disable or enable in the configuration. Patch by Cole Robinson.
      Fixes bitbucket issue #170.

    * Add new warning 'eval-used', checking that the builtin function `eval`
      was used.

    * Make it possible to show a naming hint for invalid name by setting
      include-naming-hint. Also make the naming hints configurable. Fixes
      BitBucket issue #138.

    * Added support for enforcing multiple, but consistent name styles for
      different name types inside a single module; based on a patch written
      by morbo@google.com.

    * Also warn about empty docstrings on overridden methods; contributed
      by sebastianu@google.com.

    * Also inspect arguments to constructor calls, and emit relevant
      warnings; contributed by sebastianu@google.com.

    * Added a new configuration option logging-modules to make the list
      of module names that can be checked for 'logging-not-lazy' et. al.
      configurable; contributed by morbo@google.com.

    * ensure init-hooks is evaluated before other options, notably load-plugins
      (#166)

    * Python 2.5 support restored: fixed small issues preventing pylint to run
      on python 2.5. Bitbucket issues #50 and #62.

    * bitbucket #128: pylint doesn't crash when looking
      for used-before-assignment in context manager
      assignments.

    * Add new warning, 'bad-reversed-sequence', for checking that the
      reversed() builtin receive a sequence (implements __getitem__ and __len__,
      without being a dict or a dict subclass) or an instance which implements
      __reversed__.

    * Mark `file` as a bad function when using python2 (closes #8).

    * Add new warning 'bad-exception-context', checking
      that `raise ... from ...` uses a proper exception context
      (None or an exception).

    * Enhance the check for 'used-before-assignment' to look
      for 'nonlocal' uses.

    * Emit 'undefined-all-variable' if a package's __all__
      variable contains a missing submodule (closes #126).

    * Add a new warning 'abstract-class-instantiated' for checking
      that abstract classes created with `abc` module and
      with abstract methods are instantied.

    * Do not warn about 'return-arg-in-generator' in Python 3.3+.

    * Do not warn about 'abstract-method' when the abstract method
      is implemented through assignment (#155).

    * Improve cyclic import detection in the case of packages, patch by Buck
      Golemon

    * Add new warnings for checking proper class __slots__:
      `invalid-slots-object` and `invalid-slots`.

    * Search for rc file in `~/.config/pylintrc` if `~/.pylintrc`
      doesn't exists (#121)

    * Don't register the newstyle checker w/ python >= 3

    * Fix unused-import false positive w/ augment assignment (#78)

    * Fix access-member-before-definition false negative wrt aug assign (#164)

    * Do not attempt to analyze non python file, eg .so file (#122)



2013-12-22  --  1.1.0
    * Add new check for use of deprecated pragma directives "pylint:disable-msg"
      or "pylint:enable-msg" (I0022, deprecated-pragma) which was previously
      emmited as a regular warn().

    * Avoid false used-before-assignment for except handler defined
      identifier used on the same line (#111).

    * Combine 'no-space-after-operator', 'no-space-after-comma' and
      'no-space-before-operator' into a new warning 'bad-whitespace'.

    * Add a new warning 'superfluous-parens' for unnecessary
      parentheses after certain keywords.

    * Fix a potential crash in the redefine-in-handler warning
      if the redefined name is a nested getattr node.

    * Add a new option for the multi-statement warning to
      allow single-line if statements.

    * Add 'bad-context-manager' error, checking that '__exit__'
      special method accepts the right number of arguments.

    * Run pylint as a python module 'python -m pylint' (anatoly techtonik).

    * Check for non-exception classes inside an except clause.

    * epylint support options to give to pylint after the file to analyze and
      have basic input validation (bitbucket #53 and #54), patches provided by
      felipeochoa and Brian Lane.

    * Added a new warning, 'non-iterator-returned', for non-iterators
      returned by '__iter__'.

    * Add new checks for unpacking non-sequences in assignments
      (unpacking-non-sequence) as well as unbalanced tuple unpacking
      (unbalanced-tuple-unpacking).

    * useless-else-on-loop not emited if there is a break in the
      else clause of inner loop (#117).

    * don't mark `input` as a bad function when using python3 (#110).

    * badly-implemented-container caused several problems in its
      current implementation. Deactivate it until we have something
      better. See #112 for instance.

    * Use attribute regexp for properties in python3, as in python2

    * Create the PYLINTHOME directory when needed, it might fail and lead to
      spurious warnings on import of pylint.config.

    * Fix setup.py so that pylint properly install on Windows when using python3

    * Various documentation fixes and enhancements

    * Fix issue #55 (false-positive trailing-whitespace on Windows)



2013-08-06  --  1.0.0
    * Add check for the use of 'exec' function

    * New --msg-template option to control output, deprecating "msvc" and
      "parseable" output formats as well as killing `--include-ids` and `--symbols`
      options

    * Do not emit [fixme] for every line if the config value 'notes'
      is empty, but [fixme] is enabled.

    * Emit warnings about lines exceeding the column limit when
      those lines are inside multiline docstrings.

    * Do not double-check parameter names with the regex for parameters and
      inline variables.

    * Added a new warning missing-final-newline (C0304) for files missing
      the final newline.

    * Methods that are decorated as properties are now treated as attributes
      for the purposes of name checking.

    * Names of derived instance class member are not checked any more.

    * Names in global statements are now checked against the regular
      expression for constants.

    * For toplevel name assignment, the class name regex will be used if
      pylint can detect that value on the right-hand side is a class
      (like collections.namedtuple()).

    * Simplified invalid-name message

    * Added a new warning invalid-encoded-data (W0512) for files that
      contain data that cannot be decoded with the specified or
      default encoding.

    * New warning bad-open-mode (W1501) for calls to open (or file) that
      specify invalid open modes (Original implementation by Sasha Issayev).

    * New warning old-style-class (C1001) for classes that do not have any
      base class.

    * Add new name type 'class_attribute' for attributes defined
      in class scope. By default, allow both const and variable names.

    * New warning trailing-whitespace (C0303) that warns about
      trailing whitespace.

    * Added a new warning unpacking-in-except (W0712) about unpacking
      exceptions in handlers, which is unsupported in Python 3.

    * Add a configuration option for missing-docstring to
      optionally exempt short functions/methods/classes from
      the check.

    * Add the type of the offending node to missing-docstring
      and empty-docstring.

    * New utility classes for per-checker unittests in testutils.py

    * Do not warn about redefinitions of variables that match the
      dummy regex.

    * Do not treat all variables starting with _ as dummy variables,
      only _ itself.

    * Make the line-too-long warning configurable by adding a regex for lines
      for with the length limit should not be enforced

    * Do not warn about a long line if a pylint disable
      option brings it above the length limit

    * Do not flag names in nested with statements as undefined.

    * Added a new warning 'old-raise-syntax' for the deprecated syntax
      raise Exception, args

    * Support for PEP 3102 and new missing-kwoa (E1125) message for missing
      mandatory keyword argument (logilab.org's #107788)

    * Fix spelling of max-branchs option, now max-branches

    * Added a new base class and interface for checkers that work on the
      tokens rather than the syntax, and only tokenize the input file
      once.

    * Follow astng renaming to astroid

    * bitbucket #37: check for unbalanced unpacking in assignments

    * bitbucket #25: fix incomplete-protocol false positive for read-only
      containers like tuple

    * bitbucket #16: fix False positive E1003 on Python 3 for argument-less super()

    * bitbucket #6: put back documentation in source distribution

    * bitbucket #15: epylint shouldn't hang anymore when there is a large
      output on pylint'stderr

    * bitbucket #7: fix epylint w/ python3

    * bitbucket #3: remove string module from the default list of deprecated
      modules



2013-04-25  --  0.28.0
    * bitbucket #1: fix "dictionary changed size during iteration" crash

    * #74013: new E1310[bad-str-strip-call] message warning when a call to a
      {l,r,}strip method contains duplicate characters (patch by Torsten Marek)

    * #123233: new E0108[duplicate-argument-name] message reporting duplicate
      argument names

    * #81378: emit W0120[useless-else-on-loop] for loops without break

    * #124660: internal dependencies should not appear in external dependencies
      report

    * #124662: fix name error causing crash when symbols are included in output
      messages

    * #123285: apply pragmas for warnings attached to lines to physical source
      code lines

    * #123259: do not emit E0105 for yield expressions inside lambdas

    * #123892: don't crash when attempting to show source code line that can't
      be encoded with the current locale settings

    * Simplify checks for dangerous default values by unifying tests for all
      different mutable compound literals.

    * Improve the description for E1124[redundant-keyword-arg]



2013-02-26  --  0.27.0
    * #20693: replace pylint.el by Ian Eure version (patch by J.Kotta)

    * #105327: add support for --disable=all option and deprecate the
      'disable-all' inline directive in favour of 'skip-file' (patch by
      A.Fayolle)

    * #110840: add messages I0020 and I0021 for reporting of suppressed
      messages and useless suppression pragmas. (patch by Torsten Marek)

    * #112728: add warning E0604 for non-string objects in __all__
      (patch by Torsten Marek)

    * #120657: add warning W0110/deprecated-lambda when a map/filter
      of a lambda could be a comprehension (patch by Martin Pool)

    * #113231: logging checker now looks at instances of Logger classes
      in addition to the base logging module. (patch by Mike Bryant)

    * #111799: don't warn about octal escape sequence, but warn about \o
      which is not octal in Python (patch by Martin Pool)

    * #110839: bind <F5> to Run button in pylint-gui

    * #115580: fix erroneous W0212 (access to protected member) on super call
      (patch by Martin Pool)

    * #110853: fix a crash when an __init__ method in a base class has been
      created by assignment rather than direct function definition (patch by
      Torsten Marek)

    * #110838: fix pylint-gui crash when include-ids is activated (patch by
      Omega Weapon)

    * #112667: fix emission of reimport warnings for mixed imports and extend
      the testcase (patch by Torsten Marek)

    * #112698: fix crash related to non-inferable __all__ attributes and
      invalid __all__ contents (patch by Torsten Marek)

    * Python 3 related fixes:

    * #110213: fix import of checkers broken with python 3.3, causing
        "No such message id W0704" breakage

    * #120635: redefine cmp function used in pylint.reporters

    * Include full warning id for I0020 and I0021 and make sure to flush
      warnings after each module, not at the end of the pylint run.
      (patch by Torsten Marek)

    * Changed the regular expression for inline options so that it must be
      preceeded by a # (patch by Torsten Marek)

    * Make dot output for import graph predictable and not depend
      on ordering of strings in hashes. (patch by Torsten Marek)

    * Add hooks for import path setup and move pylint's sys.path
      modifications into them. (patch by Torsten Marek)



2012-10-05  --  0.26.0
    * #106534: add --ignore-imports option to code similarity checking
      and 'symilar' command line tool (patch by Ry4an Brase)

    * #104571: check for anomalous backslash escape, introducing new
      W1401 and W1402 messages (patch by Martin Pool)

    * #100707: check for boolop being used as exception class, introducing
      new W0711 message (patch by Tim Hatch)

    * #4014: improve checking of metaclass methods first args, introducing
      new C0204 message (patch by lothiraldan@gmail.com finalized by sthenault)

    * #4685: check for consistency of a module's __all__ variable,
      introducing new E0603 message

    * #105337: allow custom reporter in output-format (patch by Kevin Jing Qiu)

    * #104420: check for protocol completness and avoid false R0903
      (patch by Peter Hammond)

    * #100654: fix grammatical error for W0332 message (using 'l' as
      long int identifier)

    * #103656: fix W0231 false positive for missing call to object.__init__
      (patch by lothiraldan@gmail.com)

    * #63424: fix similarity report disabling by properly renaming it to RP0801

    * #103949: create a console_scripts entry point to be used by
      easy_install, buildout and pip

    * fix cross-interpreter issue (non compatible access to __builtins__)

    * stop including tests files in distribution, they causes crash when
      installed with python3 (#72022, #82417, #76910)



2012-07-17  --  0.25.2
    * #93591: Correctly emit warnings about clobbered variable names when an
      except handler contains a tuple of names instead of a single name.
      (patch by tmarek@google.com)

    * #7394: W0212 (access to protected member) not emited on assigments
      (patch by lothiraldan@gmail.com)

    * #18772; no prototype consistency check for mangled methods (patch by
      lothiraldan@gmail.com)

    * #92911: emit W0102 when sets are used as default arguments in functions
      (patch by tmarek@google.com)

    * #77982: do not emit E0602 for loop variables of comprehensions
      used as argument values inside a decorator (patch by tmarek@google.com)

    * #89092: don't emit E0202 (attribute hiding a method) on @property methods

    * #92584: fix pylint-gui crash due to internal API change

    * #87192: fix crash when decorators are accessed through more than one dot
      (for instance @a.b is fine, @a.b.c crash)

    * #88914: fix parsing of --generated-members options, leading to crash
      when using a regexp value set

    * fix potential crashes with utils.safe_infer raising InferenceError



2011-12-08  --  0.25.1
    * #81078: Warn if names in  exception handlers clobber overwrite
      existing names (patch by tmarek@google.com)

    * #81113: Fix W0702 messages appearing with the wrong line number.
      (patch by tmarek@google.com)

    * #50461, #52020, #51222: Do not issue warnings when using 2.6's
      property.setter/deleter functionality (patch by dneil@google.com)

    * #9188, #4024: Do not trigger W0631 if a loop variable is assigned
      in the else branch of a for loop.



2011-10-07  --  0.25.0
    * #74742: make allowed name for first argument of class method configurable
      (patch by Google)

    * #74087: handle case where inference of a module return YES; this avoid
      some cases of "TypeError: '_Yes' object does not support indexing" (patch
      by Google)

    * #74745: make "too general" exception names configurable (patch by Google)

    * #74747: crash occurs when lookup up a special attribute in class scope
      (patch by google)

    * #76920: crash if on eg "pylint --rcfile" (patch by Torsten Marek)

    * #77237: warning for E0202 may be very misleading

    * #73941: HTML report messages table is badly rendered



2011-07-18  --  0.24.0
    * #69738: add regular expressions support for "generated-members"

    * ids of logging and string_format checkers have been changed:
      logging: 65 -> 12, string_format: 99 -> 13
      Also add documentation to say that ids of range 1-50 shall be reserved
      to pylint internal checkers

    * #69993: Additional string format checks for logging module:
      check for missing arguments, too many arguments, or invalid string
      formats in the logging checker module. Contributed by Daniel Arena

    * #69220: add column offset to the reports. If you've a custom reporter,
      this change may break it has now location gain a new item giving the
      column offset.

    * #60828: Fix false positive in reimport check

    * #70495: absolute imports fail depending on module path (patch by Jacek Konieczny)

    * #22273: Fix --ignore option documentation to match reality



2011-01-11  --  0.23.0
    * documentation update, add manpages

    * several performance improvements

    * finalize python3 support

    * new W0106 warning 'Expression "%s" is assigned to nothing'

    * drop E0501 and E0502 messages about wrong source encoding: not anymore
      interesting since it's a syntax error for python >= 2.5 and we now only
      support this python version and above.

    * don't emit W0221 or W0222 when methods as variable arguments (eg \*arg
      and/or \*\*args). Patch submitted by Charles Duffy.



2010-11-15  --  0.22.0
    * python versions: minimal python3.x support; drop python < 2.5 support



2010-10-27  --  0.21.4
    * fix #48066: pylint crashes when redirecting output containing non-ascii characters

    * fix #19799: "pylint -blah" exit with status 2

    * update documentation



2010-09-28  --  0.21.3
    * restored python 2.3 compatibility. Along with logilab-astng
      0.21.3 and logilab-common 0.52, this will much probably be the
      latest release supporting python < 2.5.



2010-08-26  --  0.21.2
    * fix #36193: import checker raise exception on cyclic import

    * fix #28796: regression in --generated-members introduced pylint 0.20

    * some documentation cleanups



2010-06-04  --  0.21.1
    * fix #28962: pylint crash with new options, due to missing stats data while
      writing the Statistics by types report

    * updated man page to 0.21 or greater command line usage (fix debian #582494)



2010-05-11  --  0.21.0
    * command line updated (closes #9774, #9787, #9992, #22962):

    * all enable-* / disable-* options have been merged into --enable / --disable

    * BACKWARD INCOMPATIBLE CHANGE: short name of --errors-only becomes -E, -e being
      affected to --enable

    * pylint --help output much simplified, with --long-help available to get the
      complete one

    * revisited gui, thanks to students from Toronto university (they are great
      contributors to this release!)

    * fix #21591: html reporter produces no output if reports is set to 'no'

    * fix #4581: not Missing docstring (C0111) warning if a method is overridden

    * fix #4683: Non-ASCII characters count double if utf8 encode

    * fix #9018: when using defining-attr-method, method order matters

    * fix #4595: Comma not followed by a space should not occurs on trailing comma
      in list/tuple/dict definition

    * fix #22585: [Patch] fix man warnings for pyreverse.1 manpage

    * fix #20067: AttributeError: 'NoneType' object has no attribute 'name' with with



2010-03-01  --  0.20.0
    * fix #19498: fix windows batch file

    * fix #19339: pylint.el : non existing py-mod-map
      (closes Debian Bug report logs - #475939)

    * implement #18860, new W0199 message on assert (a, b)

    * implement #9776, 'W0150' break or return statement in finally block may
      swallow exception.

    * fix #9263, __init__ and __new__ are checked for unused arguments

    * fix #20991, class scope definitions ignored in a genexpr

    * fix #5975, Abstract intermediate class not recognized as such

    * fix #5977, yield and return statement have their own counters, no more R0911
      (Too many return statements) when a function have many yield stamtements

    * implement #5564, function / method arguments with leading "_" are ignored in
      arguments / local variables count.

    * implement #9982, E0711 specific error message when raising NotImplemented

    * remove --cache-size option



2009-12-18  --  0.19.0
    * implement #18947, #5561: checker for function arguments

    * include James Lingard string format checker

    * include simple message (ids) listing by Vincent Férotin (#9791)

    * --errors-only does not hide fatal error anymore

    * include james Lingard patches for ++/-- and duplicate key in dicts

    * include James Lingard patches for function call arguments checker

    * improved flymake code and doc provided by Derek Harland

    * refactor and fix the imports checker

    * fix #18862: E0601 false positive with lambda functions

    * fix #8764: More than one statement on a single line false positive with
      try/except/finally

    * fix #9215: false undefined variable error in lambda function

    * fix for w0108 false positive (Nathaniel)

    * fix test/fulltest.sh

    * #5821 added a utility function to run pylint in another process (patch provide by Vincent Férotin)



2009-03-25  --  0.18.0
    * tests ok with python 2.4, 2.5, 2.6. 2.3 not tested

    * fix #8687, W0613 false positive on inner function

    * fix #8350, C0322 false positive on multi-line string

    * fix #8332: set E0501 line no to the first line where non ascii character
      has been found

    * avoid some E0203 / E0602 false negatives by detecting respectively
      AttributeError / NameError

    * implements #4037: don't issue W0142 (* or ** magic) when they are barely
      passed from */** arguments

    * complete #5573: more complete list of special methods, also skip W0613
      for python internal method

    * don't show information messages by default

    * integration of Yuen Ho Wong's patches on emacs lisp files



2009-03-19  --  0.17.0
    * semicolon check : move W0601 to W0301

    * remove rpython : remove all rpython checker, modules and tests

    * astng 0.18 compatibility: support for _ast module modifies interfaces



2009-01-28  --  0.16.0
    * change [en|dis]able-msg-cat options: only accept message categories
      identified by their first letter (eg IRCWEF) without the need for comma
      as separator

    * add epylint.bat script to fix Windows installation

    * setuptools/easy_install support

    * include a modified version of Maarten ter Huurne patch to avoid W0613
      warning on arguments from overridden method

    * implement #5575  drop dumb W0704 message) by adding W0704 to ignored
      messages by default

    * new W0108 message, checking for suspicious lambda (provided by  Nathaniel
      Manista)

    * fix W0631, false positive reported by Paul Hachmann

    * fix #6951: false positive with W0104

    * fix #6949

    * patches by Mads Kiilerich:

    * implement #4691, make pylint exits with a non zero return
      status if any messages other then Information are issued

    * fix #3711, #5626 (name resolution bug w/ decorator and class members)

    * fix #6954



2008-10-13  --  0.15.2
    * fix #5672: W0706 weirdness ( W0706 removed )

    * fix #5998: documentation points to wrong url for mailing list

    * fix #6022: no error message on wrong module names

    * fix #6040: pytest doesn't run test/func_test.py



2008-09-15  --  0.15.1
    * fix #4910: default values are missing in manpage

    * fix #5991: missing files in 0.15.0 tarball

    * fix #5993: epylint should work with python 2.3



2008-09-10  --  0.15.0
    * include pyreverse package and class diagram generation

    * included Stefan Rank's patch to deal with 2.4 relative import

    * included Robert Kirkpatrick's tutorial and typos fixes

    * fix bug in reenabling message

    * fix #2473: invoking pylint on __init__.py (hopefully)

    * typecheck: acquired-members option has been dropped in favor of the more
      generic generated-members option. If the zope option is set, the behaviour
      is now to add some default values to generated-members.

    * flymake integration: added bin/epylint and elisp/pylint-flymake.el



2008-01-14  --  0.14.0
    * fix #3733: Messages (dis)appear depending on order of file names

    * fix #4026: pylint.el should require compile

    * fix a bug in colorized reporter, spotted by Dave Borowitz

    * applied patch from Stefan Rank to avoid W0410 false positive when
      multiple "from __future__" import statements

    * implement #4012: flag back tick as deprecated (new W0333 message)

    * new ignored-class option on typecheck checker allowing to skip members
      checking based on class name (patch provided by Thomas W Barr)



2007-06-07  --  0.13.2
    * fix disable-checker option so that it won't accidentally enable the
      rpython checker which is disabled by default

    * added note about the gedit plugin into documentation



2007-03-02  --  0.13.1
    * fix some unexplained 0.13.0 packaging issue which led to a bunch of
      files missing from the distribution



2007-02-28  --  0.13.0
    * new RPython (Restricted Python) checker for PyPy fellow or people
      wanting to get a compiled version of their python program using the
      translator of the PyPy project. For more information about PyPy or
      RPython, visit http://codespeak.net/pypy/

    * new E0104 and E0105 messages introduced to respectively warn about
      "return" and "yield" outside function or method

    * new E0106 message when "yield" and "return something" are mixed in a
      function or method

    * new W0107 message for unnecessary pass statement

    * new W0614 message to differentiate between unused `import X` and
      unused `from X import *` (#3209, patch submitted by Daniel Drake)

    * included Daniel Drake's patch to have a different message E1003 instead of
      E1001 when a missing member is found but an inference failure has been
      detected

    * msvs reporter for Visual Studio line number reporting (#3285)

    * allow disable-all option inline (#3218, patch submitted by Daniel Drake)

    * --init-hook option to call arbitrary code necessary to set
      environment (eg sys.path) (#3156)

    * One more Daniel's patch fixing a command line option parsing
      problem, this'll definitely be the DDrake release :)

    * fix #3184: crashes on "return" outside function

    * fix #3205: W0704 false positive

    * fix #3123: W0212 false positive on static method

    * fix #2485: W0222 false positive

    * fix #3259: when a message is explicitly enabled, check the checker
      emitting it is enabled



2006-11-23  --  0.12.2
    * fix #3143: W0233 bug w/ YES objects

    * fix #3119: Off-by-one error counting lines in a file

    * fix #3117: ease sys.stdout overriding for reporters

    * fix #2508: E0601 false positive with lambda

    * fix #3125: E1101 false positive and a message duplication. Only the last part
      is actually fixed since the initial false positive is due to dynamic setting of
      attributes on the decimal.Context class.

    * fix #3149: E0101 false positives and introduced E0100 for generator __init__
      methods

    * fixed some format checker false positives



2006-09-25  --  0.12.1
    * fixed python >= 2.4 format false positive with multiple lines statement

    * fixed some 2.5 issues

    * fixed generator expression scope bug (depends on astng 0.16.1)

    * stop requiring __revision__



2006-08-10  --  0.12.0
    * usability changes:

        * parseable, html and color options are now handled by a single
          output-format option

        * enable-<checkerid> and disable-all options are now handled by
          two (exclusive) enable-checker and disable-checker options
          taking a comma separated list of checker names as value

        * renamed debug-mode option to errors-only

    * started a reference user manual

    * new W0212 message for access to protected member from client code
      (close #14081)

    * new W0105 and W0106 messages extracted from W0104 (statement seems
      to have no effect) respectively when the statement is actually string
      (that's sometimes used instead of comments for documentation) or an
      empty  statement generated by a useless semicolon

    * reclassified W0302 to C0302

    * fix so that global messages are not anymore connected to the last
      analyzed module (close #10106)

    * fix some bugs related to local disabling of messages

    * fix cr/lf pb when generating the rc file on windows platforms



2006-04-19  --  0.11.0
    * fix crash caused by the exceptions checker in some case

    * fix some E1101 false positive with abstract method or classes defining
      __getattr__

    * dirty fix to avoid "_socketobject" has not "connect" member. The actual
      problem is that astng isn't able to understand the code used to create
      socket.socket object with exec

    * added an option in the similarity checker to ignore docstrings, enabled
      by default

    * included patch from Benjamin Niemann to allow block level
      enabling/disabling of messages



2006-03-06  --  0.10.0
    * WARNING, this release include some configuration changes (see below),
      so you may have to check and update your own configuration file(s) if
      you use one

    * this release require the 0.15 version of astng or superior (it will save
      you a lot of pylint crashes...)

    * W0705 has been reclassified to E0701, and is now detecting more
      inheriting problem, and a false positive when empty except clause is
      following an Exception catch has been fixed (close #10422)

    * E0212 and E0214 (metaclass/class method should have mcs/cls as first
      argument have been reclassified to C0202 and C0203 since this not as
      well established as "self" for instance method (E0213)

    * W0224 has been reclassified into F0220 (failed to resolve interfaces
      implemented by a class)

    * a new typecheck checker, introducing the following checks:

        - E1101, access to unexistent member (implements #10430), remove
          the need of E0201 and so some options has been moved from the
          classes checker to this one
        - E1102, calling a non callable object
        - E1111 and W1111 when an assignment is done on a function call but the
          inferred function returns None (implements #10431)

    * change in the base checker:

        - checks module level and instance attribute names (new const-rgx
          and attr-rgx configuration option) (implements #10209  and
          #10440)
        - list comprehension and generator expression variables have their
          own regular expression  (the inlinevar-rgx option) (implements
          #9146)
        - the C0101 check with its min-name-length option has
          been removed (this can be specified in the regxp after all...)
        - W0103 and W0121 are now handled by the variables checker
          (W0103 is now W0603 and W0604 has been splitted into different messages)
        - W0131 and W0132 messages  have been reclassified to C0111 and
          C0112 respectively
        - new W0104 message on statement without effect

    * regexp support for dummy-variables (dummy-variables-rgx option
      replace dummy-variables) (implements #10027)

    * better global statement handling, see W0602, W0603, W0604 messages
      (implements #10344 and #10236)

    * --debug-mode option, disabling all checkers without error message
      and filtering others to only display error

    * fixed some R0201 (method could be a function) false positive



2006-01-10  --  0.9.0
    * a lot of updates to follow astng 0.14 API changes, so install
      logilab-astng  0.14 or greater before using this version of pylint

    * checker number 10 ! newstyle will search for problems regarding old
      style / new style classes usage problems (rely on astng 0.14 new
      style detection feature)

    * new 'load-plugins' options to load additional pylint plugins (usable
      from the command line or from a configuration file) (implements
      #10031)

    * check if a "pylintrc" file exists in the current working directory
      before using the one specified in the PYLINTRC environment variable
      or the default ~/.pylintrc or /etc/pylintrc

    * fixed W0706 (Identifier used to raise an exception is assigned...)
      false positive and reraising a catched exception instance

    * fixed E0611 (No name get in module blabla) false positive when accessing
      to a class'__dict__

    * fixed some E0203 ("access to member before its definition") false
      positive

    * fixed E0214 ("metaclass method first argument should be mcs) false
      positive with staticmethod used on a metaclass

    * fixed packaging which was missing the test/regrtest_data directory

    * W0212 (method could be a function) has been reclassified in the
      REFACTOR category as R0201, and is no more considerer when a method
      overrides an abstract method from an ancestor class

    * include module name in W0401 (wildcard import), as suggested by
      Amaury

    * when using the '--parseable', path are written relative to the
      current working directory if in a sub-directory of it (#9789)

    * 'pylint --version' shows logilab-astng and logilab-common versions

    * fixed pylint.el to handle space in file names

    * misc lint style fixes



2005-11-07  --  0.8.1
    * fix "deprecated module" false positive when the code imports a
      module whose name starts with a deprecated module's name (close
      #10061)

    * fix "module has no name __dict__" false positive (close #10039)

    * fix "access to undefined variable __path__" false positive (close
      #10065)

    * fix "explicit return in __init__" false positive when return is
      actually in an inner function (close #10075)



2005-10-21  --  0.8.0
    * check names imported from a module exists in the module (E0611),
      patch contributed by Amaury Forgeot d'Arc

    * print a warning (W0212) for methods that could be a function
      (implements #9100)

    * new --defining-attr-methods option on classes checker

    * new --acquired-members option on the classes checker, used when
      --zope=yes to avoid false positive on acquired attributes (listed
      using this new option) (close #8616)

    * generate one E0602 for each use of an undefined variable
      (previously, only one for the first use but not for the following)
      (implements #1000)

    * make profile option saveable

    * fix Windows .bat file,  patch contributed by Amaury Forgeot d'Arc

    * fix one more false positive for E0601 (access before definition)
      with for loop such as "for i in range(10): print i" (test
      func_noerror_defined_and_used_on_same_line)

    * fix false positive for E0201 (undefined member) when accessing to
      __name__ on a class object

    * fix astng checkers traversal order

    * fix bug in format checker when parsing a file from a platform
      using different new line characters (close #9239)

    * fix encoding detection regexp

    * fix --rcfile handling (support for --rcfile=file, close #9590)



2005-05-27  --  0.7.0
    * WARNING: pylint is no longer a logilab subpackage. Users may have to
      manually remove the old logilab/pylint directory.

    * introduce a new --additional-builtins option to handle user defined
      builtins

    * --reports option has now -r as short alias, and -i for --include-ids

    * fix a bug in the variables checker which may causing some false
      positives when variables are defined and used within the same
      statement (test func_noerror_defined_and_used_on_same_line)

    * this time, real fix of the "disable-msg in the config file" problem,
      test added to unittest_lint

    * fix bug with --list-messages and python -OO

    * fix possible false positive for W0201



2005-04-14  --  0.6.4
    * allow to parse files without extension when a path is given on the
      command line (test noext)

    * don't fail if we are unable to read an inline option  (e.g. inside a
      module), just produce an information message (test func_i0010)

    * new message E0103 for break or continue outside loop (close #8883,
      test func_continue_not_in_loop)

    * fix bug in the variables checker, causing non detection of some
      actual name error (close #8884, test
      func_nameerror_on_string_substitution)

    * fix bug in the classes checker which was making pylint crash if
      "object" is assigned in a class inheriting from it (test
      func_noerror_object_as_class_attribute)

    * fix problem with the similar checker when related options are
      defined in a configuration file

    * new --generate-man option to generate pylint's man page (require the
      latest logilab.common (>= 0.9.3)

    * packaged (generated...) man page



2005-02-24  --  0.6.3
    * fix scope problem which may cause false positive and true negative
      on E0602

    * fix problem with some options such as disable-msg causing error when
      they are coming from the configuration file



2005-02-16  --  0.6.2
    * fix false positive on E0201 ("access to undefined member") with
      metaclasses

    * fix false positive on E0203 ("access to member before its
      definition") when attributes are defined in a parent class

    * fix false positive on W0706 ("identifier used to raise an exception
      assigned to...")

    * fix interpretation of "\t" as value for the indent-string
      configuration variable

    * fix --rcfile so that --rcfile=pylintrc (only --rcfile pylintrc was
      working in earlier release)

    * new raw checker example in the examples/ directory



2005-02-04  --  0.6.1
    * new --rcfile option to specify the configuration file without the
      PYLINTRC environment variable

    * added an example module for a custom pylint checker (see the
      example/ directory)

    * some fixes to handle fixes in common 0.9.1 (should however still working
      with common 0.9.0, even if upgrade is recommended)



2005-01-20  --  0.6.0
    * refix pylint emacs mode

    * no more traceback when just typing "pylint"

    * fix a bug which may cause crashes on resolving parent classes

    * fix problems with the format checker: don't chock on files
      containing multiple CR, avoid C0322, C0323, C0324 false positives
      with triple quoted string with quote inside

    * correctly detect access to member defined latter in __init__ method

    * now depends on common 0.8.1 to fix problem with interface resolution
      (close #8606)

    * new --list-msgs option describing available checkers and their
      messages

    * added windows specific documentation to the README file, contributed
      by Brian van den Broek

    * updated doc/features.txt (actually this file is now generated using
      the --list-msgs option), more entries into the FAQ

    * improved tests coverage



2004-10-19  --  0.5.0
    * avoid to import analyzed modules !

    * new Refactor and Convention message categories. Some Warnings have been
      remaped into those new categories

    * added "similar", a tool to find copied and pasted lines of code,
      both using a specific command line tool and integrated as a
      pylint's checker

    * imports checker may report import dependencies as a dot graph

    * new checker regrouping most Refactor detection (with some new metrics)

    * more command line options storable in the configuration file

    * fix bug with total / undocumented number of methods



2004-07-08  --  0.4.2
    * fix pylint emacs mode

    * fix classes checkers to handler twisted interfaces



2004-05-14  --  0.4.1
    * fix the setup.py script to allow bdist_winst (well, the generated
      installer has not been tested...) with the necessary
      logilab/__init__.py file

    * fix file naming convention as suggested by Andreas Amoroso

    * fix stupid crash bug with bad method names



2004-05-10  --  0.4.0
    * fix file path with --parsable

    * --parsable option has been renamed to --parseable

    * added patch from Andreas Amoroso to output message to files instead
      of standard output

    * added Run to the list of correct variable names

    * fix variable names regexp and checking of local classes names

    * some basic handling of metaclasses

    * no-docstring-rgx apply now on classes too

    * new option to specify a different regexp for methods than for
      functions

    * do not display the evaluation report when no statements has been
      analysed

    * fixed crash with a class nested in a method

    * fixed format checker to deals with triple quoted string and
      lines with code and comment mixed

    * use logilab.common.ureports to layout reports



2004-02-17  --  0.3.3
    * added a parsable text output, used when the --parsable option is
      provided

    * added an emacs mode using this output, available in the distrib's
      elisp directory

    * fixed some typos in messages

    * change include-ids options to yn, and allow it to be in the
      configuration file

    * do not chock on corrupted stats files

    * fixed bug in the format checker which may stop pylint execution

    * provide scripts for unix and windows to wrap the minimal pylint tk
      gui



2003-12-23  --  0.3.2
    * html-escape messages in the HTML reporter (bug reported by Juergen
      Hermann)

    * added "TODO" to the list of default note tags

    * added "rexec" to the list of default deprecated modules

    * fixed typos in some messages



2003-12-05  --  0.3.1
    * bug fix in format and classes checkers

    * remove print statement from imports checkers

    * provide a simple tk gui, essentially useful for windows users



2003-11-20  --  0.3.0
    * new exceptions checker, checking for string exception and empty
      except clauses.

    * imports checker checks for reimport of modules

    * classes checker checks for calls to ancestor's __init__ and abstract
      method not overridden. It doesn't complain anymore for unused import in
      __init__ files, and provides a new option ignore-interface-methods,
      useful when you're using zope Interface implementation in your project

    * base checker checks for black listed builtins call (controled by the
      bad-functions option) and for use of * and **

    * format checker checks for use of <> and "l" as long int marker

    * major internal API changes

    * use the rewrite of astng, based on compiler.ast

    * added unique id for messages, as suggested by Wolfgang Grafen

    * added unique id for reports

    * can take multiple modules or files as argument

    * new options command line options : --disable-msg, --enable-msg,
      --help-msg, --include-ids, --reports, --disable-report, --cache-size

    * --version shows the version of the python interpreter

    * removed some options which are now replaced by [en|dis]able-msg, or
      disable-report

    * read disable-msg and enable-msg options in source files (should be
      in comments on the top of the file, in the form
      "# pylint: disable-msg=W0402"

    * new message for modules importing themselves instead of the "cyclic
      import" message

    * fix bug with relative and cyclic imports

    * fix bug in imports checker (cycle was not always detected)

    * still fixes in format checker : don't check comment and docstring,
      check first line after an indent

    * black and white list now apply to all identifiers, not only
      variables,  so changed the configuration option from
      (good|bad)-variable-names to (good|bad)-names

    * added string, rexec and Bastion to the default list of deprecated
      modules

    * do not print redefinition warning for function/class/method defined
      in mutually exclusive branches



2003-10-10  --  0.2.1
    * added some documentation, fixed some typos

    * set environment variable PYLINT_IMPORT to 1 during pylint execution.

    * check that variables "imported" using the global statement exist

    * indentation problems are now warning instead of errors

    * fix checkers.initialize to try to load all files with a known python
      extension (patch from wrobell)

    * fix a bunch of messages

    * fix sample configuration file

    * fix the bad-construction option

    * fix encoding checker

    * fix format checker



2003-09-12  --  0.2.0
    * new source encoding / FIXME checker (pep 263)

    * new --zope option which trigger Zope import. Useful to check Zope
      products code.

    * new --comment option which enable the evaluation note comment
      (disabled by default).

    * a ton of bug fixes

    * easy functional test infrastructure



2003-06-18  --  0.1.2
    * bug fix release

    * remove dependency to pyreverse



2003-06-01  --  0.1.1
    * much more functionalities !



2003-05-19  --  0.1
    * initial release<|MERGE_RESOLUTION|>--- conflicted
+++ resolved
@@ -2,16 +2,14 @@
 --------------------
 
 --
-<<<<<<< HEAD
     * Add new errors, 'not-an-iterable', emitted when non-iterable value
       is used in an iterating context (starargs, for-statement,
       comprehensions, etc), and 'not-a-mapping', emitted when non-mapping
       value is used in a mapping context. Closes issue #563.
-=======
+
     * Make 'no-self-use' checker not emit a warning if there is a 'super()'
       call inside the method.
       Closes issue #667.
->>>>>>> 23994b00
 
     * Add checker to identify multiple imports on one line.
       Closes issue #598.
