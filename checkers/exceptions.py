--- conflicted
+++ resolved
@@ -25,9 +25,6 @@
 from pylint.checkers.utils import is_empty, is_raising, check_messages
 from pylint.interfaces import IAstroidChecker
 
-<<<<<<< HEAD
-PY3K = sys.version_info >= (3, 0)
-=======
 def infer_bases(klass):
     """ Fully infer the bases of the klass node.
 
@@ -46,7 +43,7 @@
             for base in infer_bases(inferit):
                 yield base
 
->>>>>>> 6560940f
+PY3K = sys.version_info >= (3, 0)
 OVERGENERAL_EXCEPTIONS = ('Exception',)
 
 MSGS = {
