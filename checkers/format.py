--- conflicted
+++ resolved
@@ -105,14 +105,6 @@
               {'old_names': [('C0323', 'no-space-after-operator'),
                              ('C0324', 'no-space-after-comma'),
                              ('C0322', 'no-space-before-operator')]}),
-<<<<<<< HEAD
-    'C0327': ('Mixed line endings LF and CRLF',
-              'mixed-line-endings',
-              'Used when there are mixed (LF and CRLF) newline signs in a file.'),
-    'C0328': ('Unexpected line ending format. There is \'%s\' while it should be \'%s\'.',
-              'unexpected-line-ending-format',
-              'Used when there is different newline than expected.'),
-=======
     'W0331': ('Use of the <> operator',
               'old-ne-operator',
               'Used when the deprecated "<>" operator is used instead '
@@ -129,7 +121,12 @@
               'Used when the deprecated "``" (backtick) operator is used '
               'instead  of the str() function.',
               {'scope': WarningScope.NODE, 'maxversion': (3, 0)}),
->>>>>>> 4934741b
+    'C0327': ('Mixed line endings LF and CRLF',
+              'mixed-line-endings',
+              'Used when there are mixed (LF and CRLF) newline signs in a file.'),
+    'C0328': ('Unexpected line ending format. There is \'%s\' while it should be \'%s\'.',
+              'unexpected-line-ending-format',
+              'Used when there is different newline than expected.'),
     }
 
 
